#!/usr/bin/env python3


#### PYTHON IMPORTS ################################################################################
import requests
import sys
import time


#### PACKAGE IMPORTS ###############################################################################
from src.config import getAPIToken, EmptyAPITokenError
from src.queries import *


#### GLOBALS #######################################################################################
try: # pragma: no cover
    HEADERS = {"Authorization": "token {}".format(getAPIToken())}
except EmptyAPITokenError: # pragma: no cover
    sys.exit()

API_ENDPOINT = "https://api.github.com/graphql"
REPO_URL = "https://github.com/{}/{}/"


#### FUNCTIONS #####################################################################################
def _runQuery(query):
    """
    Helper function. Run a query against GitHub's GraphQL API.

    GIVEN:
      query (str) -- query to run

    RETURN:
      ____ (dict) -- raw response from GitHub's GraphQL API
    """
    try:
        req = requests.post(API_ENDPOINT, json={"query": query}, headers=HEADERS)
    except requests.exceptions.ChunkedEncodingError as e: # pragma: no cover
        print(e)
        req = None
    
    if req is None: # pragma: no cover
        print("Query failed: {}".format(query))
        return _runQuery(query)
    elif "documentation_url" in req.json().keys(): # pragma: no cover
        print(req.json())
        print("Hit secondary rate limit. Waiting 60 seconds...")
        time.sleep(60) # Wait 60 seconds
        return _runQuery(query)
    elif "errors" not in req.json().keys():
        #if req.status_code == 200:
        return req.json()
    else: # pragma: no cover
        # In theory, we should never get here
        print("Query failed: {}".format(query))
        return None


def _cleanUpAllIssues(results, all_issues):
    """
    Helper function for _getAllIssues(). Clean up issues and strip out cursor info.

    GIVEN:
      results (dict) -- initial query response with metadata
      all_issues (list) -- nested list of issues with comments and metadata

    RETURN:
      results (dict) -- cleaned up results
    """
    results["data"]["repository"]["issues"]["edges"] = all_issues
    results["data"]["repository"]["issues"].pop("pageInfo")
    return results


def _cleanUpAllPullRequests(results, all_pull_requests):
    """
    Helper function for _getAllPullRequests(). Clean up pull requests and strip out cursor info.

    GIVEN:
      results (dict) -- initial query response with metadata
      all_pull_requests (list) -- nested list of pull_requests with comments and metadata

    RETURN:
      results (dict) -- cleaned up results
    """
    results["data"]["repository"]["pullRequests"]["edges"] = all_pull_requests
    results["data"]["repository"]["pullRequests"].pop("pageInfo")
    return results


def _cleanUpAllCommits(results, all_commits):
    """
    Helper function for _getAllCommitss(). Clean up commits and strip out cursor info.

    GIVEN:
      results (dict) -- initial query response with metadata
      all_commits (list) -- nested list of commits with comments and metadata

    RETURN:
      results (dict) -- cleaned up results
    """
    results["data"]["repository"]["defaultBranchRef"]["target"]["history"]["edges"] = all_commits
    results["data"]["repository"]["defaultBranchRef"]["target"]["history"].pop("pageInfo")
    return results


def _cleanUpSearchResults(search_results, total):
    """
    Helper function for _searchRepos(). Clean up search results.

    GIVEN:
      search_results (list) -- list of search results
      total (int) -- total number of search results to return

    RETURN:
      results (list) -- cleaned up search results
    """
    results = list()
    for res in search_results:
        element = [
            res["node"]["url"],
            res["node"]["stargazerCount"]
        ]
        if res["node"]["primaryLanguage"] is None:
            element.append("None")
        else:
            element.append(res["node"]["primaryLanguage"]["name"])

        results.append(element)

    if total == 0:
        return results
    else:
        return results[:total]


def _getAllCommentsByIssueNumber(repo_owner, repo_name, all_issues):
    """
    Helper function for _getAllIssues(). For issues where the first pass couldn't get all of the
    comments, get the missing comments.

    GIVEN:
      repo_owner (str) -- the owner of the repository; e.g. meyersbs
      repo_name (str) -- the name of the repository; e.g. SPLAT
      all_issues (dict) -- intermediate data from _getAllIssues()
    """
    # For each issue
    for issue in all_issues["data"]["repository"]["issues"]["edges"]:
        # While the number of comments is less than it should be
        issue_copy = issue
        while issue_copy["node"]["comments"]["pageInfo"]["hasNextPage"]:
            # Get the next page of comments
            end_cursor = issue["node"]["comments"]["pageInfo"]["endCursor"]
            res = _runQuery(
                QUERY_COMMENTS_BY_ISSUE_NUMBER.replace("OWNER", repo_owner)
                .replace("NAME", repo_name)
                .replace("NUMBER", str(issue["node"]["number"]))
                .replace("AFTER", end_cursor)
            )
            # Update our comments
            issue_copy["node"]["comments"]["edges"].extend(
                res["data"]["repository"]["issue"]["comments"]["edges"])
            # Update the pageInfo
            issue_copy["node"]["comments"]["pageInfo"] = \
                res["data"]["repository"]["issue"]["comments"]["pageInfo"]

        # Update the issue
        issue = issue_copy

    return all_issues


def _getAllCommentsByPullRequestNumber(repo_owner, repo_name, all_pull_requests):
    """
    Helper function for _getAllPullRequests(). For pull requests where the first pass couldn't get
    all of the comments, get the missing comments.

    GIVEN:
      repo_owner (str) -- the owner of the repository; e.g. meyersbs
      repo_name (str) -- the name of the repository; e.g. SPLAT
      all_pull_requests (dict) -- intermediate data from _getAllPullRequests()
    """
    # For each pull request
    for pull_request in all_pull_requests["data"]["repository"]["pullRequests"]["edges"]:
        # While the number of comments is less than it should be
        pull_request_copy = pull_request
        while pull_request_copy["node"]["comments"]["pageInfo"]["hasNextPage"]:
            # Get the next page of comments
            end_cursor = pull_request["node"]["comments"]["pageInfo"]["endCursor"]
            res = _runQuery(
                QUERY_COMMENTS_BY_PULL_REQUEST_NUMBER.replace("OWNER", repo_owner)
                .replace("NAME", repo_name)
                .replace("NUMBER", str(pull_request["node"]["number"]))
                .replace("AFTER", end_cursor)
            )
            # Update our comments
            pull_request_copy["node"]["comments"]["edges"].extend(
                res["data"]["repository"]["pullRequest"]["comments"]["edges"])
            # Update the pageInfo
            pull_request_copy["node"]["comments"]["pageInfo"] = \
                res["data"]["repository"]["pullRequest"]["comments"]["pageInfo"]

        # Update the issue
        pull_request = pull_request_copy

    return all_pull_requests


def _getAllCommentsByCommitOID(repo_owner, repo_name, all_commits):
    """
    Helper function for _getAllCommits(). For commits where the first pass couldn't get all of the
    comments, get the missing comments.

    GIVEN:
      repo_owner (str) -- the owner of the repository; e.g. meyersbs
      repo_name (str) -- the name of the repository; e.g. SPLAT
      all_commits (dict) -- intermediate data from _getAllCommits()
    """
    # For each commit
    for commit in all_commits["data"]["repository"]["defaultBranchRef"]["target"]["history"]["edges"]:
        # While the number of comments is less than it should be
        commit_copy = commit
        while commit_copy["node"]["comments"]["pageInfo"]["hasNextPage"]:
            # Get the next page of comments
            end_cursor = commit["node"]["comments"]["pageInfo"]["endCursor"]
            res = _runQuery(
                QUERY_COMMENTS_BY_COMMIT_OID.replace("OWNER", repo_owner)
                .replace("NAME", repo_name)
                .replace("OID", commit["node"]["oid"])
                .replace("AFTER", end_cursor)
            )
            # Update our comments
            commit_copy["node"]["comments"]["edges"].extend(
                res["data"]["repository"]["object"]["comments"]["edges"])
            # Update pageInfo
            commit_copy["node"]["comments"]["pageInfo"] = \
                res["data"]["repository"]["object"]["comments"]["pageInfo"]

        # Update the commit
        commit = commit_copy

    return all_commits


def _getAllIssues(repo_owner, repo_name):
    """
    Helper function for runQuery(). Get all issues with relevant metadata and their comments.

    GIVEN:
      repo_owner (str) -- the owner of the repository; e.g. meyersbs
      repo_name (str) -- the name of the repository; e.g. SPLAT

    RETURN:
      all_issues (JSON) -- JSON representation of all issues with their comments and metadata
    """
    print("\tGetting issues...")
    all_issues = list()
    results = None

    # First pass to get pagination cursors
    res = _runQuery(
        QUERY_ISSUES_1.replace("OWNER", repo_owner)
        .replace("NAME", repo_name)
    )
    results = res
    try:
        all_issues.extend(res["data"]["repository"]["issues"]["edges"])
        end_cursor = res["data"]["repository"]["issues"]["pageInfo"]["endCursor"]
        has_next_page = res["data"]["repository"]["issues"]["pageInfo"]["hasNextPage"]
<<<<<<< HEAD
    except (ValueError, KeyError, TypeError) as e:
=======
    except ValueError as e: # pragma: no cover
>>>>>>> 5d1c7c19
        print(e)
        print("Failed to get issues for repo_owner={}, repo_name={}".format(repo_owner, repo_name))
        return list()

    # Subsequent passes
    while has_next_page: # pragma: no cover
        res = _runQuery(
            QUERY_ISSUES_2.replace("OWNER", repo_owner)
            .replace("NAME", repo_name)
            .replace("AFTER", end_cursor)
        )
        # If the query failed, then has_next_page doesn't get updated, so it will simply try the same query again
        try:
            if res is not None:
                all_issues.extend(res["data"]["repository"]["issues"]["edges"])
                end_cursor = res["data"]["repository"]["issues"]["pageInfo"]["endCursor"]
                has_next_page = res["data"]["repository"]["issues"]["pageInfo"]["hasNextPage"]
        except (ValueError, KeyError, TypeError) as e:
	    print(e)
            print("Failed to get issues for repo_owner={}, repo_name={}".format(repo_owner, repo_name))
	    return list()

    all_issues = _cleanUpAllIssues(results, all_issues)
    all_issues = _getAllCommentsByIssueNumber(repo_owner, repo_name, all_issues)
    return all_issues


def _getAllPullRequests(repo_owner, repo_name):
    """
    Helper function for runQuery(). Get all pull requests with relevant metadata and their comments.

    GIVEN:
      repo_owner (str) -- the owner of the repository; e.g. meyersbs
      repo_name (str) -- the name of the repository; e.g. SPLAT

    RETURN:
      all_pull_requests (JSON) -- JSON representation of all pull requests with their comments and
                                  metadata
    """
    print("\tGetting pull requests...")
    all_pull_requests = list()
    results = None

    # First pass to get pagination cursors
    res = _runQuery(
        QUERY_PULL_REQUESTS_1.replace("OWNER", repo_owner)
        .replace("NAME", repo_name)
    )
    results = res
    try:
    	all_pull_requests.extend(res["data"]["repository"]["pullRequests"]["edges"])
    	end_cursor = res["data"]["repository"]["pullRequests"]["pageInfo"]["endCursor"]
    	has_next_page = res["data"]["repository"]["pullRequests"]["pageInfo"]["hasNextPage"]
<<<<<<< HEAD
    except (ValueError, KeyError, TypeError) as e:
=======
    except ValueError as e: # pragma: no cover
>>>>>>> 5d1c7c19
        print(e)
        print("Failed to get pull requests for repo_owner={}, repo_name={}".format(repo_owner, repo_name))
        return list()

    # Subsequent passes
    while has_next_page: # pragma: no cover
        res = _runQuery(
            QUERY_PULL_REQUESTS_2.replace("OWNER", repo_owner)
            .replace("NAME", repo_name)
            .replace("AFTER", end_cursor)
        )
        # If the query failed, then has_next_page doesn't get updated, so it will simply try the same query again
        try:
            if res is not None:
                all_pull_requests.extend(res["data"]["repository"]["pullRequests"]["edges"])
                end_cursor = res["data"]["repository"]["pullRequests"]["pageInfo"]["endCursor"]
                has_next_page = res["data"]["repository"]["pullRequests"]["pageInfo"]["hasNextPage"]
        except (ValueError, KeyError, TypeError) as e:
	    print(e)
            print("Failed to get pull requests for repo_owner={}, repo_name={}".format(repo_owner, repo_name))
	    return list()

    all_pull_requests = _cleanUpAllPullRequests(results, all_pull_requests)
    all_pull_requests = _getAllCommentsByPullRequestNumber(repo_owner, repo_name, all_pull_requests)
    return all_pull_requests


def _getAllCommits(repo_owner, repo_name):
    """
    Helper function for runQuery(). Get all commits with relevant metadata.

    GIVEN:
      repo_owner (str) -- the owner of the repository; e.g. meyersbs
      repo_name (str) -- the name of the repository; e.g. SPLAT

    RETURN:
      all_commits (JSON) -- JSON representation of all commits with their comments and metadata
    """
    print("\tGetting commits...")
    all_commits = list()
    results = None

    # First pass to get pagination cursors
    res = _runQuery(
        QUERY_COMMITS_1.replace("OWNER", repo_owner)
        .replace("NAME", repo_name)
    )
    results = res
    try:
    	all_commits.extend(res["data"]["repository"]["defaultBranchRef"]["target"]["history"]["edges"])
    	end_cursor = res["data"]["repository"]["defaultBranchRef"]["target"]["history"]["pageInfo"]["endCursor"]
    	has_next_page = res["data"]["repository"]["defaultBranchRef"]["target"]["history"]["pageInfo"]["hasNextPage"]
<<<<<<< HEAD
    except (ValueError, KeyError, TypeError) as e:
=======
    except ValueError as e: # pragma: no cover
>>>>>>> 5d1c7c19
        print(e)
        print("Failed to get commits for repo_owner={}, repo_name={}".format(repo_owner, repo_name))
        return list()

    # Subsequent passes
    while has_next_page: # pragma: no cover
        res = _runQuery(
            QUERY_COMMITS_2.replace("OWNER", repo_owner)
            .replace("NAME", repo_name)
            .replace("AFTER", end_cursor)
        )
        # If the query failed, then has_next_page doesn't get updated, so it will simply try the same query again
        try:
            if res is not None:
            	all_commits.extend(res["data"]["repository"]["defaultBranchRef"]["target"]["history"]["edges"])
            	end_cursor = res["data"]["repository"]["defaultBranchRef"]["target"]["history"]["pageInfo"]["endCursor"]
            	has_next_page = res["data"]["repository"]["defaultBranchRef"]["target"]["history"]["pageInfo"]["hasNextPage"]
        except (ValueError, KeyError, TypeError) as e:
	    print(e)
            print("Failed to get commits for repo_owner={}, repo_name={}".format(repo_owner, repo_name))
	    return list()

    all_commits = _cleanUpAllCommits(results, all_commits)
    all_commits = _getAllCommentsByCommitOID(repo_owner, repo_name, all_commits)
    return all_commits


def _getAllData(repo_owner, repo_name):
    """
    Helper function for runQuer(). Get all issues, commits, and pull requests with relevant metadata
    and comments.

    GIVEN:
      repo_owner (str) -- the owner of the repository; e.g. meyersbs
      repo_name (str) -- the name of the repository; e.g. SPLAT

    RETURN:
      all_issues (JSON) -- JSON representation of all issues with their comments and metadata
      all_commits (JSON) -- JSON representation of all commits with their comments and metadata
      all_pull_requests (JSON) -- JSON representation of all pull requests with their comments and
                                  metadata
    """
    all_issues = _getAllIssues(repo_owner, repo_name)
    all_commits = _getAllCommits(repo_owner, repo_name)
    all_pull_requests = _getAllPullRequests(repo_owner, repo_name)

    return [all_issues, all_commits, all_pull_requests]


def runQuery(repo_owner, repo_name, data_types):
    """
    Run a query against GitHub's GraphQL API endpoint.

    GIVEN:
      repo_owner (str) -- the owner of the repository; e.g. meyersbs
      repo_name (str) -- the name of the repository; e.g. SPLAT
      data_types (str) -- the type of data to download; one of ["issues", "pull_requests",
                          "commits", "all"]

    RETURN:
      results (dict) -- response from GitHub's GraphQL API
    """
    results = None
    if data_types == "issues":
        results = _getAllIssues(repo_owner, repo_name)
    elif data_types == "pull_requests":
        results = _getAllPullRequests(repo_owner, repo_name)
    elif data_types == "commits":
        results =_getAllCommits(repo_owner, repo_name)
    elif data_types == "all":
        results = _getAllData(repo_owner, repo_name)
    else:
        # Something is very wrong if we end up here
        return None

    return results


def getRateLimitInfo():
    """
    Query GitHub's GraphQL API for rate limit information.

    RETURN:
      ____ (dict) -- rate limit info from GitHub's GraphQL API
    """
    req = requests.post(API_ENDPOINT, json={"query": QUERY_RATE_LIMIT}, headers=HEADERS)
    if "errors" not in req.json().keys():
    #if req.status_code == 200:
        return req.json()
    else: # pragma: no cover
        # In theory, we should never get here
        print("Failed to query rate limit: {}".format(req.json()))
        return None


def searchRepos(filters, total):
    """
    Query GitHub's GraphQL API for repositories matching the given filters.

    GIVEN:
      filters (str) -- filters for search results
      total (int) -- total number of results to return

    RETURN:
      search_results (list) -- search results
    """
    search_results = list()
    # First pass to get pagination cursors
    res = _runQuery(
        SEARCH_REPOS_1.replace("FILTERS", filters)
    )
    search_results.extend(res["data"]["search"]["edges"])
    end_cursor = res["data"]["search"]["pageInfo"]["endCursor"]
    has_next_page = res["data"]["search"]["pageInfo"]["hasNextPage"]

    # Subsequent passes
    while has_next_page and len(search_results) < total: # pragma: no cover
        res = _runQuery(
            SEARCH_REPOS_2.replace("FILTERS", filters)
            .replace("AFTER", end_cursor)
        )
        search_results.extend(res["data"]["search"]["edges"])
        end_cursor = res["data"]["search"]["pageInfo"]["endCursor"]
        has_next_page = res["data"]["search"]["pageInfo"]["hasNextPage"]

    search_results = _cleanUpSearchResults(search_results, total)
    return search_results


#### MAIN ##########################################################################################
if __name__ == "__main__": # pragma: no cover
    sys.exit("This file is not intended to be run independently. Please execute './main.py' to "
             "access this functionality.")<|MERGE_RESOLUTION|>--- conflicted
+++ resolved
@@ -267,11 +267,7 @@
         all_issues.extend(res["data"]["repository"]["issues"]["edges"])
         end_cursor = res["data"]["repository"]["issues"]["pageInfo"]["endCursor"]
         has_next_page = res["data"]["repository"]["issues"]["pageInfo"]["hasNextPage"]
-<<<<<<< HEAD
-    except (ValueError, KeyError, TypeError) as e:
-=======
-    except ValueError as e: # pragma: no cover
->>>>>>> 5d1c7c19
+    except (ValueError, KeyError, TypeError) as e: # pragma: no cover
         print(e)
         print("Failed to get issues for repo_owner={}, repo_name={}".format(repo_owner, repo_name))
         return list()
@@ -289,7 +285,7 @@
                 all_issues.extend(res["data"]["repository"]["issues"]["edges"])
                 end_cursor = res["data"]["repository"]["issues"]["pageInfo"]["endCursor"]
                 has_next_page = res["data"]["repository"]["issues"]["pageInfo"]["hasNextPage"]
-        except (ValueError, KeyError, TypeError) as e:
+        except (ValueError, KeyError, TypeError) as e: # pragma: no cover
 	    print(e)
             print("Failed to get issues for repo_owner={}, repo_name={}".format(repo_owner, repo_name))
 	    return list()
@@ -325,11 +321,7 @@
     	all_pull_requests.extend(res["data"]["repository"]["pullRequests"]["edges"])
     	end_cursor = res["data"]["repository"]["pullRequests"]["pageInfo"]["endCursor"]
     	has_next_page = res["data"]["repository"]["pullRequests"]["pageInfo"]["hasNextPage"]
-<<<<<<< HEAD
-    except (ValueError, KeyError, TypeError) as e:
-=======
-    except ValueError as e: # pragma: no cover
->>>>>>> 5d1c7c19
+    except (ValueError, KeyError, TypeError) as e: # pragma: no cover
         print(e)
         print("Failed to get pull requests for repo_owner={}, repo_name={}".format(repo_owner, repo_name))
         return list()
@@ -347,7 +339,7 @@
                 all_pull_requests.extend(res["data"]["repository"]["pullRequests"]["edges"])
                 end_cursor = res["data"]["repository"]["pullRequests"]["pageInfo"]["endCursor"]
                 has_next_page = res["data"]["repository"]["pullRequests"]["pageInfo"]["hasNextPage"]
-        except (ValueError, KeyError, TypeError) as e:
+        except (ValueError, KeyError, TypeError) as e: # pragma: no cover
 	    print(e)
             print("Failed to get pull requests for repo_owner={}, repo_name={}".format(repo_owner, repo_name))
 	    return list()
@@ -382,11 +374,7 @@
     	all_commits.extend(res["data"]["repository"]["defaultBranchRef"]["target"]["history"]["edges"])
     	end_cursor = res["data"]["repository"]["defaultBranchRef"]["target"]["history"]["pageInfo"]["endCursor"]
     	has_next_page = res["data"]["repository"]["defaultBranchRef"]["target"]["history"]["pageInfo"]["hasNextPage"]
-<<<<<<< HEAD
-    except (ValueError, KeyError, TypeError) as e:
-=======
-    except ValueError as e: # pragma: no cover
->>>>>>> 5d1c7c19
+    except (ValueError, KeyError, TypeError) as e: # pragma: no cover
         print(e)
         print("Failed to get commits for repo_owner={}, repo_name={}".format(repo_owner, repo_name))
         return list()
@@ -404,7 +392,7 @@
             	all_commits.extend(res["data"]["repository"]["defaultBranchRef"]["target"]["history"]["edges"])
             	end_cursor = res["data"]["repository"]["defaultBranchRef"]["target"]["history"]["pageInfo"]["endCursor"]
             	has_next_page = res["data"]["repository"]["defaultBranchRef"]["target"]["history"]["pageInfo"]["hasNextPage"]
-        except (ValueError, KeyError, TypeError) as e:
+        except (ValueError, KeyError, TypeError) as e: # pragma: no cover
 	    print(e)
             print("Failed to get commits for repo_owner={}, repo_name={}".format(repo_owner, repo_name))
 	    return list()
